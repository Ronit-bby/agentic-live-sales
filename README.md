--- conflicted
+++ resolved
@@ -4,39 +4,27 @@
 
 [![Live Demo](https://img.shields.io/badge/🚀%20Live%20Demo-Visit%20Now-brightgreen?style=for-the-badge&logo=vercel&logoColor=white)](https://agentic-meeting-studio.web.app/)
 
-<<<<<<< HEAD
-=======
 <img src="https://github.com/github/explore/raw/main/topics/artificial-intelligence/artificial-intelligence.png" alt="AI Logo" width="120" height="120" />
 
 ### *Intelligent Meeting Assistant with Real-time AI Insights*
 
->>>>>>> 9b9abd81
 <p align="center">
-  <img src="https://readme-typing-svg.herokuapp.com?font=Fira+Code&weight=600&size=26&pause=1000&color=00C4FF&center=true&vCenter=true&width=800&lines=AI-Powered+Meeting+Intelligence;Built+in+12+Hours+at+IIT+Kanpur+🚀;Real-time+Transcription+%2B+Insights;Multi-Agent+Architecture+Working+Live" alt="Typing Animation" />
+  <img src="https://readme-typing-svg.herokuapp.com?font=Fira+Code&pause=1000&color=6366F1&center=true&vCenter=true&width=435&lines=AI-Powered+Meeting+Intelligence;Real-time+Transcription+%26+Analysis;Multi-Agent+AI+Architecture;Live+Streaming+Insights" alt="Typing SVG" />
 </p>
 
-![GitHub stars](https://img.shields.io/github/stars/Ronit-bby/agentic-live-sales?style=for-the-badge&color=yellow) 
-![GitHub forks](https://img.shields.io/github/forks/Ronit-bby/agentic-live-sales?style=for-the-badge&color=orange) 
-![GitHub issues](https://img.shields.io/github/issues/Ronit-bby/agentic-live-sales?style=for-the-badge&color=red)
+[![React](https://img.shields.io/badge/React-20232A?style=for-the-badge&logo=react&logoColor=61DAFB)](https://reactjs.org/)
+[![TypeScript](https://img.shields.io/badge/TypeScript-007ACC?style=for-the-badge&logo=typescript&logoColor=white)](https://www.typescriptlang.org/)
+[![Firebase](https://img.shields.io/badge/Firebase-039BE5?style=for-the-badge&logo=Firebase&logoColor=white)](https://firebase.google.com/)
+[![Tailwind CSS](https://img.shields.io/badge/Tailwind_CSS-38B2AC?style=for-the-badge&logo=tailwind-css&logoColor=white)](https://tailwindcss.com/)
+[![Vite](https://img.shields.io/badge/Vite-646CFF?style=for-the-badge&logo=vite&logoColor=white)](https://vitejs.dev/)
+
+<img src="https://user-images.githubusercontent.com/74038190/212284100-561aa473-3905-4a80-b561-0d28506553ee.gif" width="900">
 
 </div>
 
 ---
 
-<<<<<<< HEAD
-## ✨ About
-
-⚡ **Agentic Meeting Studio** was built at **IIT Kanpur** during a  
-⏱️ **12-hour hackathon organized by OOSC Open Source**.  
-
-💡 It transforms **ordinary meetings → actionable insights** in real-time, powered by **multi-agent AI**.
-
----
-
-## 🚀 Key Features
-=======
 ## ✨ What Makes It Special
->>>>>>> 9b9abd81
 
 This project was built at **HIT Kanpur** during a **12-hour hackathon organized by OOSC (Open Source Club)**.  
 Agentic Meeting Studio reimagines online collaboration with **AI-driven intelligence** that transforms meetings into actionable insights — in real time.
@@ -48,89 +36,41 @@
 <tr>
 <td width="50%">
 
-<<<<<<< HEAD
-- 🎤 **Live Speech-to-Text**  
-- 🤖 **AI Multi-Agent System**  
-- 🔍 **Entity Extraction**  
-- 💡 **Smart Recommendations**  
-=======
 ### 🧠 **AI-Powered Intelligence**
 - **Real-time Transcription**: Advanced speech-to-text pipeline  
 - **Multi-Agent Collaboration**: Specialized AI agents working in sync  
 - **Live Insights**: Continuous streaming analysis with smooth delivery  
 - **Smart Suggestions**: Context-aware, dynamic recommendations  
->>>>>>> 9b9abd81
 
 </td>
 <td width="50%">
 
-<<<<<<< HEAD
-- 📊 **Meeting Summaries**  
-- ⚡ **Streaming Insights (char-by-char)**  
-- 🔐 **Secure Firebase Auth**  
-- 🎨 **Modern Glassmorphism UI**  
-=======
 ### 🎯 **Key Features**
 - **Domain Intelligence**: Tailored, industry-specific knowledge  
 - **Entity Extraction**: Automatic detection of key terms & participants  
 - **Person Enrichment**: Builds richer participant context  
 - **RAG Integration**: Retrieval-Augmented Generation for precision  
->>>>>>> 9b9abd81
 
 </td>
 </tr>
 </table>
 
 ---
-<<<<<<< HEAD
-=======
 
 ## 🚀 Live Demo
 
 <div align="center">
 
 ### 🌟 **Experience the Future of Meetings (Hackathon Prototype)**
->>>>>>> 9b9abd81
 
-
-
-<<<<<<< HEAD
-## 🏗️ Architecture
-
-```mermaid
-graph TD
-    A[🎤 Audio Input] --> B[🗣️ STT Agent]
-    B --> C[🤖 Orchestrator]
-    C --> D[🔍 Entity Agent]
-    C --> E[💡 Suggestions Agent]
-    C --> F[📚 RAG Agent]
-    D --> G[📊 Live Insights]
-    E --> G
-    F --> G
-    G --> H[✨ Real-time UI]
-```
-
-## 🛠️ Tech Stack
-
-<div align="center">
-
-| Frontend | Backend | Infra | AI |
-|:--------:|:-------:|:-----:|:--:|
-| ⚛️ React 18 | 🟩 Node.js | 🔥 Firebase | 🤯 OpenAI GPT |
-| 🎨 Tailwind | 🚀 Express | ☁️ Hosting | 🧠 Custom Agents |
+<a href="https://agentic-meeting-studio.web.app/" target="_blank">
+  <img src="https://user-images.githubusercontent.com/74038190/212284087-bbe7e430-757e-4901-90bf-4cd2ce3e1852.gif" width="50">
+  <br>
+  <strong>🔗 https://agentic-meeting-studio.web.app/</strong>
+</a>
 
 </div>
 
-## 🎯 Quick Demo Flow
-
-1️⃣ **Start Meeting** → Capture Audio  
-2️⃣ **Watch Live Transcription** (instant)  
-3️⃣ **Get AI Insights + Suggestions** in Real-time  
-4️⃣ **End Meeting** → Auto Summary Generated  
-
-## 🌟 Why It Stands Out
-
-=======
 ---
 
 ## 🏗️ Architecture Overview
@@ -221,41 +161,9 @@
 📄 License
 This project is licensed under the MIT License - see the LICENSE file.
 👨‍💻 Author
->>>>>>> 9b9abd81
 <div align="center">
 Ronit
 
-<<<<<<< HEAD
-💎 **Built in just 12 hours** at IIT Kanpur Hackathon (OOSC Open Source)  
-⚡ **Streaming AI output** (character-by-character, like ChatGPT)  
-🎨 **Interactive Glassmorphism UI** with smooth animations  
-🤝 **Designed for real-world adoption**  
-
-</div>
-
-
-
-## 👨‍💻 Author
-
-**Ronit**
-
-[![GitHub](https://img.shields.io/badge/GitHub-100000?style=for-the-badge&logo=github&logoColor=white)](https://github.com/Ronit-bby)
-[![LinkedIn](https://img.shields.io/badge/LinkedIn-0077B5?style=for-the-badge&logo=linkedin&logoColor=white)](https://linkedin.com/in/ronit-bby)
-
-## 🙏 Acknowledgments
-
-- **IIT Kanpur & OOSC Open Source** for the hackathon
-- **OpenAI + Firebase** for powering the stack
-- **Hackathon mentors** for their invaluable guidance
-
-<div align="center">
-
-## 🔥 Turning Coffee → Code → AI Magic in 12 Hours 🔥
-
-<img src="https://readme-typing-svg.herokuapp.com?font=Fira+Code&weight=600&size=22&pause=1000&color=FF5733&center=true&vCenter=true&width=600&lines=Hackathon+Built;Mentor+Impressing;Prize+Winning+💯" alt="Typing SVG" />
-
-</div>
-=======
 
 
 </div>
@@ -269,5 +177,4 @@
 🌟 If you like this project, give it a star! 🌟
 <img src="https://user-images.githubusercontent.com/74038190/212284100-561aa473-3905-4a80-b561-0d28506553ee.gif" width="900">
 Built with ❤️ at a 12-hour Hackathon (HIT Kanpur, OOSC Open Source) — turning coffee into code ☕
-</div> ```
->>>>>>> 9b9abd81
+</div> ```